--- conflicted
+++ resolved
@@ -74,7 +74,7 @@
 pub use crate::layered_repository::metadata::save_metadata;
 
 // re-export for use in tenant_mgr.rs
-pub use crate::layered_repository::timeline::load_metadata;
+pub use crate::layered_repository::metadata::load_metadata;
 
 // re-export for use in walreceiver
 pub use crate::layered_repository::timeline::WalReceiverInfo;
@@ -381,8 +381,7 @@
             src_timeline.initdb_lsn,
         );
         crashsafe_dir::create_dir_all(self.conf.timeline_path(&dst, &self.tenant_id))?;
-<<<<<<< HEAD
-        timeline::save_metadata(self.conf, dst, self.tenant_id, &metadata, true)?;
+        save_metadata(self.conf, dst, self.tenant_id, &metadata, true)?;
 
         let remote_client = if self.upload_layers {
             let remote_client = create_remote_timeline_client(self.conf, self.tenant_id, dst)?;
@@ -411,10 +410,6 @@
         new_timeline.init_logical_size()?;
 
         timelines.insert(dst, Arc::clone(&new_timeline));
-=======
-        save_metadata(self.conf, dst, self.tenant_id, &metadata, true)?;
-        timelines.insert(dst, LayeredTimelineEntry::Unloaded { id: dst, metadata });
->>>>>>> 7a840ec6
 
         info!("branched timeline {} from {} at {}", dst, src, start_lsn);
 
@@ -1007,7 +1002,7 @@
         // FIXME: this isn't bulletproof either, if we crash after deleting some of the index
         // files, but not all.
         for timeline in timelines.iter() {
-            timeline::delete_metadata(self.conf, timeline.timeline_id, self.tenant_id)?;
+            metadata::delete_metadata(self.conf, timeline.timeline_id, self.tenant_id)?;
         }
 
         // If removal fails there will be no way to successfully retry detach,
