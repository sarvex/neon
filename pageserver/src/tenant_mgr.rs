--- conflicted
+++ resolved
@@ -8,12 +8,8 @@
 use crate::storage_sync::index::RemoteIndex;
 use crate::storage_sync::{self, LocalTimelineInitStatus, SyncStartupData};
 use crate::tenant_config::TenantConfOpt;
-<<<<<<< HEAD
 use crate::tenant_jobs::compaction::{CompactionJob, COMPACTION_POOL};
 use crate::tenant_jobs::gc::{GcJob, GC_POOL};
-use crate::thread_mgr;
-=======
->>>>>>> de7eda2d
 use crate::thread_mgr::ThreadKind;
 use crate::timelines::CreateRepo;
 use crate::walredo::PostgresRedoManager;
@@ -235,15 +231,9 @@
     }
     drop(m);
 
-<<<<<<< HEAD
-    thread_mgr::shutdown_threads(Some(ThreadKind::WalReceiver), None, None);
+    thread_mgr::shutdown_threads(Some(ThreadKind::WalReceiverManager), None, None);
     thread_mgr::shutdown_threads(Some(ThreadKind::GarbageCollectionWorker), None, None);
     thread_mgr::shutdown_threads(Some(ThreadKind::CompactionWorker), None, None);
-=======
-    thread_mgr::shutdown_threads(Some(ThreadKind::WalReceiverManager), None, None);
-    thread_mgr::shutdown_threads(Some(ThreadKind::GarbageCollector), None, None);
-    thread_mgr::shutdown_threads(Some(ThreadKind::Compactor), None, None);
->>>>>>> de7eda2d
 
     // Ok, no background threads running anymore. Flush any remaining data in
     // memory to disk.
@@ -324,28 +314,6 @@
     tenant.state = new_state;
     drop(m);
 
-<<<<<<< HEAD
-    info!("activating tenant {tenant_id}");
-
-    match tenant.state {
-        // If the tenant is already active, nothing to do.
-        TenantState::Active => {}
-
-        // If it's Idle, launch the compactor and GC jobs
-        TenantState::Idle => {
-            // Important to activate before scheduling jobs
-            tenant.state = TenantState::Active;
-
-            GC_POOL
-                .get()
-                .unwrap()
-                .queue_job(GcJob { tenant: tenant_id });
-
-            COMPACTION_POOL
-                .get()
-                .unwrap()
-                .queue_job(CompactionJob { tenant: tenant_id });
-=======
     match (old_state, new_state) {
         (TenantState::Broken, TenantState::Broken)
         | (TenantState::Active, TenantState::Active)
@@ -364,45 +332,16 @@
         }
         (TenantState::Idle, TenantState::Active) => {
             info!("activating tenant {tenant_id}");
-            let compactor_spawn_result = thread_mgr::spawn(
-                ThreadKind::Compactor,
-                Some(tenant_id),
-                None,
-                "Compactor thread",
-                false,
-                move || crate::tenant_threads::compact_loop(tenant_id),
-            );
-            if compactor_spawn_result.is_err() {
-                let mut m = tenants_state::write_tenants();
-                m.get_mut(&tenant_id)
-                    .with_context(|| format!("Tenant not found for id {tenant_id}"))?
-                    .state = old_state;
-                drop(m);
-            }
-            compactor_spawn_result?;
-
-            let gc_spawn_result = thread_mgr::spawn(
-                ThreadKind::GarbageCollector,
-                Some(tenant_id),
-                None,
-                "GC thread",
-                false,
-                move || crate::tenant_threads::gc_loop(tenant_id),
-            )
-            .map(|_thread_id| ()) // update the `Result::Ok` type to match the outer function's return signature
-            .with_context(|| format!("Failed to launch GC thread for tenant {tenant_id}"));
-
-            if let Err(e) = &gc_spawn_result {
-                let mut m = tenants_state::write_tenants();
-                m.get_mut(&tenant_id)
-                    .with_context(|| format!("Tenant not found for id {tenant_id}"))?
-                    .state = old_state;
-                drop(m);
-                error!("Failed to start GC thread for tenant {tenant_id}, stopping its checkpointer thread: {e:?}");
-                thread_mgr::shutdown_threads(Some(ThreadKind::Compactor), Some(tenant_id), None);
-                return gc_spawn_result;
-            }
->>>>>>> de7eda2d
+
+            GC_POOL
+                .get()
+                .unwrap()
+                .queue_job(GcJob { tenant: tenant_id });
+
+            COMPACTION_POOL
+                .get()
+                .unwrap()
+                .queue_job(CompactionJob { tenant: tenant_id });
         }
         (TenantState::Idle, TenantState::Stopping) => {
             info!("stopping idle tenant {tenant_id}");
@@ -414,8 +353,7 @@
                 Some(tenant_id),
                 None,
             );
-            thread_mgr::shutdown_threads(Some(ThreadKind::GarbageCollector), Some(tenant_id), None);
-            thread_mgr::shutdown_threads(Some(ThreadKind::Compactor), Some(tenant_id), None);
+            // TODO maybe explicitly stop compaction/gc jobs?
         }
     }
 
